const _ = require('lodash'),
  h = require('highland'),
  byline = require('byline'),
  chalk = require('chalk'),
  pluralize = require('pluralize'),
  options = require('../utils/shared-options'),
  config = require('../utils/config'),
  logger = require('../utils/logger'),
  chunks = require('../io/agnostic-chunks'),
  urlUtil = require('../utils/urls'),
  rest = require('../utils/rest'),
<<<<<<< HEAD
  files = require('../io/input-files'),
  importApi = require('../api/import'),
  getYargHeaders = require('../utils/headers').getYargHeaders,
  singleLineLog = require('single-line-log').stdout;
=======
  clayInput = require('../io/input-clay'),
  files = require('../io/input-files'),
  getYargHeaders = require('../utils/headers').getYargHeaders;
>>>>>>> 76fd1a60

/**
 * handle errors and exit when importer fails
 * @param  {Error} err
 */
function fatalError(err) {
  logger.error('Unable to process input!', err.message);
  logger.debug(err.stack);
}

/**
 * Convert errors into result objects and pass them along.
 * @param {Error} err
 * @param {Function} push
 */
function passErrors(err, push) {
  push(null, {
    status: 'error',
    url: err.url,
    error: err
  });
}

/**
 * map agnostic chunks into PUTtable data
 * @param  {string} prefix
 * @return {function}
 */
function mapChunksToData(prefix) {
  const uriPrefix = urlUtil.urlToUri(prefix);

  return (chunk) => {
    const withPrefix = chunks.fromChunk(uriPrefix, chunk),
      uri = Object.keys(withPrefix)[0],
      val = withPrefix[uri],
      data = _.isString(val) ? val : JSON.stringify(val), // val might be data or uri string
      url = urlUtil.uriToUrl(prefix, uri);

    return {
      url,
      data
    };
  };
}

/**
 * show progress as we import things
 * @param  {object} argv
 * @return {function}
 */
function showProgress(argv) {
  let successCount = 0,
    errorCount = 0,
    dots = '';

  return (result) => {
    // verbose mode gives you the urls
    if ((successCount + errorCount) % 50 ===0) dots = '';

    if (argv.verbose && result.status === 'success') {
      logger.debug(`${chalk.green('✓')} PUT ${result.url}`);
    } else if (argv.verbose && result.status === 'error') {
      logger.debug(`${chalk.red('✗')} ${result.error.method} ${result.error.url}`);
      // non-verbose mode just gives you dots
    } else if (result.status === 'success') {
      successCount++;
      dots += chalk.green('.');
    } else if (result.status === 'error') {
      errorCount++;
      dots += chalk.red('.');
    }

    if (!argv.verbose) {
      singleLineLog(`${dots}\nURIs imported: ${chalk.green(successCount)} \t errors: ${chalk.red(errorCount)}`);
    }
    return result;
  };
}

/**
 * show a summary after the import succeeds
 * @param  {array} results
 */
function showCompleted(results) {
  const successResults = _.filter(results, { status: 'success' }),
    errorResults = _.filter(results, { status: 'error' });

  process.stdout.write('\n');
  if (successResults.length) {
    logger.success(`Imported ${pluralize('uri', successResults.length, true)}!`);
  } else {
    logger.error('Imported 0 uris (´°ω°`)');
  }

  if (errorResults.length) {
    logger.warn(`Skipped ${pluralize('uri', errorResults.length, true)} due to errors.`, '\n' + _.map(errorResults, (result) => result.error.url).join('\n'));
    logger.warn('For more information, run again with --verbose');
  }
  logger.debug('Detailed Information:', '\n' + _.map(results, (result) => {
    if (result.status === 'success') {
      return `✓ ${result.url}`;
    } else {
      return `✗ ${result.url}\n  → ${result.error}`;
    }
  }).join('\n'));
}

/**
 * import data from stdin
 * @param  {string} prefix of site to import into
 * @param  {object} argv
 * @return {Stream}
 */
function importStream(prefix, argv) {
  const key = config.getKey(argv.key),
    headers = getYargHeaders(argv);

  return h(byline(process.stdin)) // byline splits on newlines and removes empty lines
    .map(JSON.parse)
    .map(chunks.validate) // validate chunks coming in from stdin
    .stopOnError(fatalError)
    // map agnostic chunks to data we can save
    .map(mapChunksToData(prefix))
    .flatMap((item) => rest.put(item, {
      key,
      concurrency: argv.concurrency,
      type: _.includes(item.url, '/uris') ? 'text' : 'json',
      headers
    }))
<<<<<<< HEAD
    .stopOnError(passErrors)
=======
    .map(showProgress(argv))
    .toArray(showCompleted);
}

/**
 * import data from a single component/page url
 * @param  {string} url
 * @param  {string} prefix of site to import into
 * @param  {object} argv
 * @return {Stream}
 */
function importSingleUrl(url, prefix, argv) {
  const key = config.getKey(argv.key),
    newUrl = urlUtil.uriToUrl(prefix, url),
    headers = getYargHeaders(argv);

  logger.info('Importing single URL:', `\n${url}\n↓ ↓ ↓\n${newUrl}`);
  return clayInput.importUrl(url, argv.concurrency)
    .flatMap(chunks.replacePrefixes(prefix))
    .stopOnError(fatalError) // exit early if there's a problem reaching the input clay instance
    .flatMap((item) => rest.put(item, {
      key,
      concurrency: argv.concurrency,
      type: 'json',
      headers
    }))
>>>>>>> 76fd1a60
    .map(showProgress(argv))
    .toArray(showCompleted);
}

/**
 * import data from YAML/JSON files
 * @param  {string} filepath
 * @param  {string} prefix
 * @param  {object} argv
 * @return {Stream}
 */
function importFile(filepath, prefix, argv) {
  const key = config.getKey(argv.key),
    headers = getYargHeaders(argv);

  logger.debug(`Attempting to import ${filepath}`);
  return files.get(filepath).stopOnError((error) => {
    const location = error.filepath && `\nFound in ${error.filepath}`;

    logger.error(error.message, location); // yaml parsing errors will have filepath
    process.exit(1); // exit early
  })
  .filter(files.omitSchemas)
  .map(chunks.validate)
  // map agnostic chunks to data we can save
  .map(mapChunksToData(prefix))
<<<<<<< HEAD
  .stopOnError(fatalError)
=======
>>>>>>> 76fd1a60
  .flatMap((item) => rest.put(item, {
    key,
    concurrency: argv.concurrency,
    type: _.includes(item.url, '/uris') ? 'text' : 'json',
    headers
  }))
<<<<<<< HEAD
  .errors(passErrors)
=======
>>>>>>> 76fd1a60
  .map(showProgress(argv))
  .toArray(showCompleted);
}

/**
 * Imports a site.
 * @param {string} site
 * @param {string} prefix
 * @param {Object} argv
 * @return {Stream}
 */
function importSite(site, prefix, argv) {
  logger.info('Importing site:', `\n${site}\n↓ ↓ ↓\n${prefix}`);

  return importApi.importSite(site, prefix, argv)
    .errors(passErrors)
    .map(showProgress(argv))
    .toArray(showCompleted);
}

/**
 * Imports a single URL.
 * @param {string}  site    The site
 * @param {string}  prefix  The prefix
 * @param {Object}  argv    The argv
 * @return {Stream}
 */
function importUrl(site, prefix, argv) {
  const newUrl = urlUtil.uriToUrl(prefix, url);

  logger.info('Importing single URL:', `\n${url}\n↓ ↓ ↓\n${newUrl}`);
  return importApi.importUrl(site, prefix, argv)
    .errors(passErrors)
    .map(showProgress(argv))
    .toArray(showCompleted);
}

function builder(yargs) {
  return yargs
    .usage('Usage: $0 import [--site, --file, --page, --component] [site]')
    .example('$0 import -c domain.com/components/foo', 'import component to CLAY_DEFAULT_SITE')
    .example('$0 import -p domain.com/pages/123 local', 'import page to local')
    .example('$0 import -f path/to/data.yml local', 'import from file')
    .example('$0 import -s prod local -l 10', 'import latest 10 pages from site')
    .example('$0 import -s prod local -l 0 -u --lists', 'import only users and lists')
    .example('$0 import -s prod local -l 500 -o 100', 'import latest 500 pages, offset by 100')
    .example('$0 import -s prod local --overwriteLayouts', 'import last 100 pages, overwriting layouts in local site')
    .example('$0 import -s prod local --lists', 'import lat 100 pages and merge lists from prod into local')
    .example('$0 import -s prod local -q path/to/query.yaml', 'import specific pages by querying elastic')
    .example('$0 import -f prod-data.yml prod -k prod', 'import file to prod using key')
    .example('wordpress-to-clay | $0 import local', 'import from stdin')
    // inputs
    // not listed: stdin
    .option('f', options.file)
    .option('s', options.site)
    .option('p', options.page)
    .option('c', options.component)
    // site-specific options
    .option('u', options.users)
    .option('lists', options.lists)
    .option('sourceKey', options.sourceKey)
    .option('l', options.limit)
    .option('o', options.offset)
    .option('q', options.query)
    // other options
    .option('k', options.key)
<<<<<<< HEAD
    .option('headers', options.headers)
    // site and page imports
    .option('published', options.published)
    .option('overwriteLayouts', options.overwriteLayouts);
=======
    .option('headers', options.headers);
>>>>>>> 76fd1a60
}

function handler(argv) {
  const prefix = config.getSite(argv.prefix),
    key = config.getKey(argv.key);

  // first, make sure we have a place to import into...
  if (!prefix) {
    logger.error('Please specify somewhere to import to!', `Unable to parse "${argv.prefix}"`);
    process.exit(1);
  }

  // ...and an api key to import with
  if (!argv.key) {
    logger.error('Please specify an api key!', `Unable to parse "${argv.key}"`);
    process.exit(1);
  }

  argv.prefix = prefix;
  argv.key = key;

  // handle different types of imports
  if (_.isUndefined(process.stdin.isTTY)) {
    importStream(prefix, argv);
  } else if (argv.component) {
    argv.component = config.normalizeSite(argv.component);
    importUrl(argv.component, prefix, argv);
  } else if (argv.page) {
    argv.page = config.normalizeSite(argv.page);
    importUrl(argv.page, prefix, argv);
  } else if (argv.site) {
    argv.site = config.getSite(argv.site);
    importSite(argv.site, prefix, argv);
  } else if (argv.file) {
    argv.file = config.getFile(argv.file);
    importFile.importFile(argv.file, prefix, argv);
  } else {
    logger.error('Please specify somewhere to import from!');
    process.exit(1);
  }
}

module.exports = {
  command: 'import [prefix]',
  describe: 'import data into a clay site',
  aliases: ['i', 'importer'],
  builder,
  handler
};<|MERGE_RESOLUTION|>--- conflicted
+++ resolved
@@ -9,16 +9,11 @@
   chunks = require('../io/agnostic-chunks'),
   urlUtil = require('../utils/urls'),
   rest = require('../utils/rest'),
-<<<<<<< HEAD
   files = require('../io/input-files'),
   importApi = require('../api/import'),
   getYargHeaders = require('../utils/headers').getYargHeaders,
   singleLineLog = require('single-line-log').stdout;
-=======
-  clayInput = require('../io/input-clay'),
-  files = require('../io/input-files'),
-  getYargHeaders = require('../utils/headers').getYargHeaders;
->>>>>>> 76fd1a60
+
 
 /**
  * handle errors and exit when importer fails
@@ -148,36 +143,7 @@
       type: _.includes(item.url, '/uris') ? 'text' : 'json',
       headers
     }))
-<<<<<<< HEAD
     .stopOnError(passErrors)
-=======
-    .map(showProgress(argv))
-    .toArray(showCompleted);
-}
-
-/**
- * import data from a single component/page url
- * @param  {string} url
- * @param  {string} prefix of site to import into
- * @param  {object} argv
- * @return {Stream}
- */
-function importSingleUrl(url, prefix, argv) {
-  const key = config.getKey(argv.key),
-    newUrl = urlUtil.uriToUrl(prefix, url),
-    headers = getYargHeaders(argv);
-
-  logger.info('Importing single URL:', `\n${url}\n↓ ↓ ↓\n${newUrl}`);
-  return clayInput.importUrl(url, argv.concurrency)
-    .flatMap(chunks.replacePrefixes(prefix))
-    .stopOnError(fatalError) // exit early if there's a problem reaching the input clay instance
-    .flatMap((item) => rest.put(item, {
-      key,
-      concurrency: argv.concurrency,
-      type: 'json',
-      headers
-    }))
->>>>>>> 76fd1a60
     .map(showProgress(argv))
     .toArray(showCompleted);
 }
@@ -204,20 +170,14 @@
   .map(chunks.validate)
   // map agnostic chunks to data we can save
   .map(mapChunksToData(prefix))
-<<<<<<< HEAD
   .stopOnError(fatalError)
-=======
->>>>>>> 76fd1a60
   .flatMap((item) => rest.put(item, {
     key,
     concurrency: argv.concurrency,
     type: _.includes(item.url, '/uris') ? 'text' : 'json',
     headers
   }))
-<<<<<<< HEAD
   .errors(passErrors)
-=======
->>>>>>> 76fd1a60
   .map(showProgress(argv))
   .toArray(showCompleted);
 }
@@ -284,14 +244,10 @@
     .option('q', options.query)
     // other options
     .option('k', options.key)
-<<<<<<< HEAD
     .option('headers', options.headers)
     // site and page imports
     .option('published', options.published)
     .option('overwriteLayouts', options.overwriteLayouts);
-=======
-    .option('headers', options.headers);
->>>>>>> 76fd1a60
 }
 
 function handler(argv) {
